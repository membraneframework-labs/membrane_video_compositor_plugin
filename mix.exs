--- conflicted
+++ resolved
@@ -49,12 +49,7 @@
       {:membrane_rtp_plugin, "~> 0.30.0"},
       {:membrane_rtp_h264_plugin, "~> 0.20.0"},
       {:membrane_tcp_plugin, "~> 0.6.0"},
-<<<<<<< HEAD
-      {:membrane_rtp_opus_plugin, "~> 0.9.0"},
-=======
-      {:membrane_opus_plugin, "~> 0.20.1"},
       {:membrane_rtp_opus_plugin, "~> 0.10.0"},
->>>>>>> 7ff50321
       # VC server start
       {:muontrap, "~> 1.0"},
       # VC API
