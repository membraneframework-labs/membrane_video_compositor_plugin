--- conflicted
+++ resolved
@@ -1,12 +1,9 @@
 excluded = [
   long: true,
   opengl: true,
-<<<<<<< HEAD
-  wgpu: true
-=======
+  wgpu: true,
   opengl_cpp: true,
   opengl_rust: true
->>>>>>> fca9be3a
 ]
 
 ExUnit.start(capture_log: true, exclude: excluded)