--- conflicted
+++ resolved
@@ -25,12 +25,8 @@
 
         link(source_name, source)
         |> then(if not is_nil(decoder), do: &to(&1, decoder_name, decoder), else: & &1)
-<<<<<<< HEAD
+        |> then(if not is_nil(input_filter), do: &to(&1, input_filter_name, input_filter), else: & &1)
         |> via_in(:input, options: [position: position, z_value: z_value, scale: scale])
-=======
-        |> then(if not is_nil(input_filter), do: &to(&1, input_filter_name, input_filter), else: & &1)
-        |> via_in(:input, options: [position: position])
->>>>>>> eec6b8a8
         |> to(:compositor)
       end)
 
