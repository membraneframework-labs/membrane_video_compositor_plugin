--- conflicted
+++ resolved
@@ -33,14 +33,11 @@
   """
   @type encoder_t :: Membrane.Filter.t() | nil
 
-<<<<<<< HEAD
-=======
   @typedoc """
   An additional plugin that sits between the decoder (or source if there is no decoder) and the compositor.
   """
   @type input_filter_t :: Membrane.Filter.t() | nil
 
->>>>>>> eec6b8a8
   @type t() :: %__MODULE__{
           inputs: inputs_t(),
           output: output_t(),
@@ -51,9 +48,5 @@
           input_filter: input_filter_t()
         }
   @enforce_keys [:inputs, :output, :caps]
-<<<<<<< HEAD
-  defstruct [:inputs, :output, :caps, :compositor, :decoder, :encoder]
-=======
   defstruct [:inputs, :output, :caps, :compositor, :decoder, :encoder, :input_filter]
->>>>>>> eec6b8a8
 end