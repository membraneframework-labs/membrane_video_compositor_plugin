--- conflicted
+++ resolved
@@ -149,17 +149,13 @@
             0,
             bytemuck::cast_slice(&self.vertex_data(output_caps)),
         );
-<<<<<<< HEAD
-        render_pass.set_bind_group(0, self.textures[plane].bind_group.as_ref().unwrap(), &[]);
-        render_pass.set_index_buffer(self.indices.slice(..), wgpu::IndexFormat::Uint16);
-=======
+
         render_pass.set_bind_group(
             0,
             self.rgba_texture.texture.bind_group.as_ref().unwrap(),
             &[],
         );
-        render_pass.set_index_buffer(self.indices.buffer.slice(..), wgpu::IndexFormat::Uint16);
->>>>>>> 39d07984
+        render_pass.set_index_buffer(self.indices.slice(..), wgpu::IndexFormat::Uint16);
         render_pass.set_vertex_buffer(0, self.vertices.slice(..));
 
         let indices_len = (self.indices.size() / std::mem::size_of::<u16>() as u64) as u32;
