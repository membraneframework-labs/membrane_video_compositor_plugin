--- conflicted
+++ resolved
@@ -149,21 +149,6 @@
     }
 }
 
-<<<<<<< HEAD
-=======
-#[rustler::nif(schedule = "DirtyIo")]
-fn force_render(
-    env: rustler::Env<'_>,
-    state: ResourceArc<State>,
-) -> Result<(rustler::Atom, (rustler::Term<'_>, u64)), rustler::Error> {
-    let mut state = state.lock().unwrap();
-
-    let (output, pts) = get_frame(&mut state);
-
-    Ok((atoms::ok(), (output.release(env).to_term(env), pts)))
-}
-
->>>>>>> 303b76f3
 fn get_frame(state: &mut InnerState) -> (rustler::OwnedBinary, u64) {
     let mut output = rustler::OwnedBinary::new(
         state.output_stream_format.width.get() as usize
@@ -178,95 +163,14 @@
     (output, pts)
 }
 
-<<<<<<< HEAD
-=======
-#[rustler::nif(schedule = "DirtyIo")]
-fn add_video(
-    #[allow(unused)] env: rustler::Env<'_>,
-    state: rustler::ResourceArc<State>,
-    id: usize,
-    stream_format: ElixirRawVideo,
-    placement: ElixirBaseVideoPlacement,
-    transformations: ElixirVideoTransformations,
-) -> Result<rustler::Atom, rustler::Error> {
-    let stream_format: RawVideo = stream_format.try_into()?;
-
-    let mut state: std::sync::MutexGuard<InnerState> = state.lock().unwrap();
-
-    let base_placement = placement.into();
-
-    let base_properties = compositor::VideoProperties {
-        input_resolution: Vec2d {
-            x: stream_format.width.get(),
-            y: stream_format.height.get(),
-        },
-
-        placement: base_placement,
-    };
-
-    let texture_transformations = transformations.into();
-
-    state
-        .compositor
-        .add_video(id, base_properties, texture_transformations)?;
-
-    Ok(atoms::ok())
-}
-
->>>>>>> 303b76f3
 pub fn convert_z(z: f32) -> f32 {
     // we need to do this because 0.0 is an intuitively standard value and maps onto 1.0,
     // which is outside of the wgpu clip space
     1.0 - z.max(1e-7)
 }
 
-<<<<<<< HEAD
 #[rustler::nif]
 fn set_videos(
-=======
-#[rustler::nif(schedule = "DirtyIo")]
-fn update_stream_format(
-    #[allow(unused)] env: rustler::Env<'_>,
-    state: rustler::ResourceArc<State>,
-    id: usize,
-    stream_format: ElixirRawVideo,
-) -> Result<rustler::Atom, rustler::Error> {
-    let stream_format: RawVideo = stream_format.try_into()?;
-    let stream_format = Vec2d {
-        x: stream_format.width.get(),
-        y: stream_format.height.get(),
-    };
-
-    let mut state: std::sync::MutexGuard<InnerState> = state.lock().unwrap();
-
-    state
-        .compositor
-        .update_properties(id, Some(stream_format), None, None)?;
-
-    Ok(atoms::ok())
-}
-
-#[rustler::nif(schedule = "DirtyIo")]
-fn update_placement(
-    #[allow(unused)] env: rustler::Env<'_>,
-    state: rustler::ResourceArc<State>,
-    id: usize,
-    placement: ElixirBaseVideoPlacement,
-) -> Result<rustler::Atom, rustler::Error> {
-    let placement = placement.into();
-
-    let mut state: std::sync::MutexGuard<InnerState> = state.lock().unwrap();
-
-    state
-        .compositor
-        .update_properties(id, None, Some(placement), None)?;
-
-    Ok(atoms::ok())
-}
-
-#[rustler::nif(schedule = "DirtyIo")]
-fn update_transformations(
->>>>>>> 303b76f3
     #[allow(unused)] env: rustler::Env<'_>,
     state: rustler::ResourceArc<State>,
     stream_format: HashMap<VideoId, ElixirRawVideo>,
@@ -292,40 +196,6 @@
     Ok(atoms::ok())
 }
 
-<<<<<<< HEAD
-=======
-#[rustler::nif(schedule = "DirtyIo")]
-fn remove_video(
-    #[allow(unused)] env: rustler::Env<'_>,
-    state: ResourceArc<State>,
-    id: usize,
-) -> Result<rustler::Atom, rustler::Error> {
-    state.lock().unwrap().compositor.remove_video(id)?;
-    Ok(atoms::ok())
-}
-
-#[rustler::nif(schedule = "DirtyIo")]
-fn send_end_of_stream(
-    #[allow(unused)] env: rustler::Env<'_>,
-    state: ResourceArc<State>,
-    id: usize,
-) -> Result<(rustler::Atom, Vec<(rustler::Term<'_>, u64)>), rustler::Error> {
-    let mut state = state.lock().unwrap();
-
-    state.compositor.send_end_of_stream(id)?;
-
-    let mut outputs = Vec::new();
-
-    while state.compositor.all_frames_ready() {
-        let (output, pts) = get_frame(&mut state);
-        let output = output.release(env).to_term(env);
-        outputs.push((output, pts))
-    }
-
-    Ok((atoms::ok(), outputs))
-}
-
->>>>>>> 303b76f3
 rustler::init!(
     "Elixir.Membrane.VideoCompositor.Wgpu.Native",
     [init, process_frame, set_videos],
