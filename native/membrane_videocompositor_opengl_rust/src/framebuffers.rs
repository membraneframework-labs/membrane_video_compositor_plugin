//! Structures for managing various OpenGL render targets
use crate::{errors::CompositorError, gl};

/// An abstraction for an individual [framebuffer object](<https://www.khronos.org/opengl/wiki/Framebuffer_Object>) with an attached [renderbuffer](<https://www.khronos.org/opengl/wiki/Renderbuffer_Object>).
struct FramebufferObject {
    width: usize,
    height: usize,
<<<<<<< HEAD
    id: gl!(GLuint),
    renderbuffer_id: gl!(GLuint),
    _internal_format: gl!(GLuint), // FIXME these should be custom enums instead of GLenum random ints
    output_format: gl!(GLuint),
    output_type: gl!(GLuint),
=======
    id: gl::GLuint,
    renderbuffer_id: gl::GLuint,
    _internal_format: gl::GLenum, // FIXME these should be custom enums instead of GLenum random ints
    output_format: gl::GLenum,
    output_type: gl::GLenum,
    draw_bound: bool,
>>>>>>> 7f74d946
}

impl FramebufferObject {
    /// Create a new instance.
    ///  * `width` and `height` should be given in pixels.
    ///  * `internal_format` is the format used by the renderbuffer internally (e.g `GL_RGB8` or `GL_R8`)
    ///  * `output_format` and `output_type` represent the type and format we expect to get out when reading from the framebuffer (e.g. `GL_RGB` for `format` and `GL_UNSIGNED_BYTE` for `output_type`)
    fn new(
        width: usize,
        height: usize,
        internal_format: gl!(GLuint),
        output_format: gl!(GLuint),
        output_type: gl!(GLuint),
    ) -> Result<Self, crate::errors::GLError> {
        let mut id = 0;
        let mut renderbuffer_id = 0;

        unsafe {
            gl!(GenFramebuffers(1, &mut id))?;
            gl!(BindFramebuffer(gl!(FRAMEBUFFER), id))?;

            gl!(GenRenderbuffers(1, &mut renderbuffer_id))?;

            gl!(BindRenderbuffer(gl!(RENDERBUFFER), renderbuffer_id))?;
            gl!(RenderbufferStorage(
                gl!(RENDERBUFFER),
                internal_format,
                width as i32,
                height as i32
            ))?;
            gl!(FramebufferRenderbuffer(
                gl!(FRAMEBUFFER),
                gl!(COLOR_ATTACHMENT0),
                gl!(RENDERBUFFER),
                renderbuffer_id
            ))?;
        }

        Ok(Self {
            width,
            height,
            id,
            renderbuffer_id,
            _internal_format: internal_format,
            output_format,
            output_type,
<<<<<<< HEAD
        })
    }

    fn bind_for_drawing(&self) -> Result<(), CompositorError> {
=======
            draw_bound: false,
        }
    }

    fn bind_for_drawing(&mut self) {
>>>>>>> 7f74d946
        unsafe {
            gl!(BindFramebuffer(gl!(DRAW_FRAMEBUFFER), self.id))?;
            gl!(DrawBuffers(1, [gl!(COLOR_ATTACHMENT0)].as_ptr()))?;
            gl!(Viewport(0, 0, self.width as i32, self.height as i32))?;
        }
<<<<<<< HEAD
        Ok(())
=======

        self.draw_bound = true;
    }

    fn unbind_drawing(&mut self) {
        assert!(self.draw_bound);
        unsafe { gl::BindFramebuffer(gl::DRAW_FRAMEBUFFER, 0) }
>>>>>>> 7f74d946
    }

    fn bind_for_reading(&self) -> Result<(), CompositorError> {
        unsafe {
            gl!(BindFramebuffer(gl!(READ_FRAMEBUFFER), self.id))?;
            gl!(ReadBuffer(gl!(COLOR_ATTACHMENT0)))?;
        }

        Ok(())
    }

    /// Read the contents of `self` to a pointer.
    ///
    /// # Safety
    /// The caller must ensure `ptr` points to an array long enough to contain all of the contents.
    unsafe fn read_to_ptr(&self, ptr: *mut u8) -> Result<(), CompositorError> {
        self.bind_for_reading()?;
        unsafe {
            gl!(ReadPixels(
                0,
                0,
                self.width as i32,
                self.height as i32,
                self.output_format,
                self.output_type,
                ptr as *mut std::ffi::c_void
            ))?
        }

        Ok(())
    }
}

impl Drop for FramebufferObject {
    fn drop(&mut self) {
        unsafe {
            gl!(DeleteFramebuffers(1, &self.id)).unwrap();
            gl!(DeleteRenderbuffers(1, &self.renderbuffer_id)).unwrap();
        }
    }
}

/// A render target suitable for rendering YUV420p frames.
/// Because this is a planar format in which not all planes have the same resolution, the rendering has to be done separately for each frame.
/// That is why we have 3 separate framebuffers in this struct.
pub struct YUVRenderTarget {
    framebuffers: [FramebufferObject; 3],
    width: usize,
    height: usize,
    bound_plane: Option<Plane>,
}

impl YUVRenderTarget {
    /// Create a new instance.
    /// `width` and `height` should be the dimensions of the Y plane in pixels
    pub fn new(width: usize, height: usize) -> Result<Self, CompositorError> {
        Ok(Self {
            framebuffers: [
                FramebufferObject::new(width, height, gl!(R8), gl!(RED), gl!(UNSIGNED_BYTE))?,
                FramebufferObject::new(
                    width / 2,
                    height / 2,
                    gl!(R8),
                    gl!(RED),
                    gl!(UNSIGNED_BYTE),
                )?,
                FramebufferObject::new(
                    width / 2,
                    height / 2,
                    gl!(R8),
                    gl!(RED),
                    gl!(UNSIGNED_BYTE),
                )?,
            ],
            width,
            height,
<<<<<<< HEAD
        })
    }

    /// Select a [Plane], into which images will be rendered
    pub fn bind_for_drawing(&self, plane: Plane) -> Result<(), CompositorError> {
        self.framebuffers[plane as usize].bind_for_drawing()?;
        Ok(())
=======
            bound_plane: None,
        }
    }

    /// Select a [Plane], into which images will be rendered
    pub fn bind_for_drawing(&mut self, plane: Plane) -> DrawBoundYUVRenderTarget {
        self.framebuffers[plane as usize].bind_for_drawing();
        self.bound_plane = Some(plane);
        DrawBoundYUVRenderTarget { target: self }
>>>>>>> 7f74d946
    }

    /// Copy the contents of the whole render target (all planes) into a `buffer`
    ///
    /// # Panics
    ///
    /// Panics if the buffer is not long enough for the contents to fit.
    pub fn read(&self, buffer: &mut [u8]) -> Result<(), CompositorError> {
        let pixels_amount = self.width * self.height;
        assert!(buffer.len() >= pixels_amount * 3 / 2); // FIXME: This should return an error instead of panicking

        unsafe {
            self.framebuffers[0].read_to_ptr(buffer.as_mut_ptr())?;

            self.framebuffers[1].read_to_ptr(buffer.as_mut_ptr().add(pixels_amount))?;

            self.framebuffers[2].read_to_ptr(buffer.as_mut_ptr().add(pixels_amount * 5 / 4))?;
        }

        Ok(())
    }

    /// Get the width of the Y plane.
    pub fn width(&self) -> usize {
        self.width
    }

    /// Get the height of the Y plane.
    pub fn height(&self) -> usize {
        self.height
    }
}

pub struct DrawBoundYUVRenderTarget<'a> {
    target: &'a mut YUVRenderTarget,
}

impl<'a> Drop for DrawBoundYUVRenderTarget<'a> {
    fn drop(&mut self) {
        self.target.framebuffers[self.target.bound_plane.unwrap() as usize].unbind_drawing();
        self.target.bound_plane = None;
    }
}

/// Represents a plane in a YUV planar image format.
#[repr(usize)]
#[derive(Debug, Clone, Copy)]
pub enum Plane {
    Y = 0,
    U,
    V,
}<|MERGE_RESOLUTION|>--- conflicted
+++ resolved
@@ -1,24 +1,17 @@
 //! Structures for managing various OpenGL render targets
 use crate::{errors::CompositorError, gl};
+use glad_gles2::gl;
 
 /// An abstraction for an individual [framebuffer object](<https://www.khronos.org/opengl/wiki/Framebuffer_Object>) with an attached [renderbuffer](<https://www.khronos.org/opengl/wiki/Renderbuffer_Object>).
 struct FramebufferObject {
     width: usize,
     height: usize,
-<<<<<<< HEAD
-    id: gl!(GLuint),
-    renderbuffer_id: gl!(GLuint),
-    _internal_format: gl!(GLuint), // FIXME these should be custom enums instead of GLenum random ints
-    output_format: gl!(GLuint),
-    output_type: gl!(GLuint),
-=======
     id: gl::GLuint,
     renderbuffer_id: gl::GLuint,
     _internal_format: gl::GLenum, // FIXME these should be custom enums instead of GLenum random ints
     output_format: gl::GLenum,
     output_type: gl::GLenum,
     draw_bound: bool,
->>>>>>> 7f74d946
 }
 
 impl FramebufferObject {
@@ -29,30 +22,30 @@
     fn new(
         width: usize,
         height: usize,
-        internal_format: gl!(GLuint),
-        output_format: gl!(GLuint),
-        output_type: gl!(GLuint),
-    ) -> Result<Self, crate::errors::GLError> {
+        internal_format: gl::GLuint,
+        output_format: gl::GLuint,
+        output_type: gl::GLuint,
+    ) -> Result<Self, CompositorError> {
         let mut id = 0;
         let mut renderbuffer_id = 0;
 
         unsafe {
-            gl!(GenFramebuffers(1, &mut id))?;
-            gl!(BindFramebuffer(gl!(FRAMEBUFFER), id))?;
-
-            gl!(GenRenderbuffers(1, &mut renderbuffer_id))?;
-
-            gl!(BindRenderbuffer(gl!(RENDERBUFFER), renderbuffer_id))?;
-            gl!(RenderbufferStorage(
-                gl!(RENDERBUFFER),
+            gl!(gl::GenFramebuffers(1, &mut id))?;
+            gl!(gl::BindFramebuffer(gl::FRAMEBUFFER, id))?;
+
+            gl!(gl::GenRenderbuffers(1, &mut renderbuffer_id))?;
+
+            gl!(gl::BindRenderbuffer(gl::RENDERBUFFER, renderbuffer_id))?;
+            gl!(gl::RenderbufferStorage(
+                gl::RENDERBUFFER,
                 internal_format,
                 width as i32,
                 height as i32
             ))?;
-            gl!(FramebufferRenderbuffer(
-                gl!(FRAMEBUFFER),
-                gl!(COLOR_ATTACHMENT0),
-                gl!(RENDERBUFFER),
+            gl!(gl::FramebufferRenderbuffer(
+                gl::FRAMEBUFFER,
+                gl::COLOR_ATTACHMENT0,
+                gl::RENDERBUFFER,
                 renderbuffer_id
             ))?;
         }
@@ -65,40 +58,30 @@
             _internal_format: internal_format,
             output_format,
             output_type,
-<<<<<<< HEAD
+            draw_bound: false,
         })
     }
 
-    fn bind_for_drawing(&self) -> Result<(), CompositorError> {
-=======
-            draw_bound: false,
-        }
-    }
-
-    fn bind_for_drawing(&mut self) {
->>>>>>> 7f74d946
-        unsafe {
-            gl!(BindFramebuffer(gl!(DRAW_FRAMEBUFFER), self.id))?;
-            gl!(DrawBuffers(1, [gl!(COLOR_ATTACHMENT0)].as_ptr()))?;
-            gl!(Viewport(0, 0, self.width as i32, self.height as i32))?;
-        }
-<<<<<<< HEAD
-        Ok(())
-=======
+    fn bind_for_drawing(&mut self) -> Result<(), CompositorError> {
+        unsafe {
+            gl!(gl::BindFramebuffer(gl::DRAW_FRAMEBUFFER, self.id))?;
+            gl!(gl::DrawBuffers(1, [gl::COLOR_ATTACHMENT0].as_ptr()))?;
+            gl!(gl::Viewport(0, 0, self.width as i32, self.height as i32))?;
+        }
 
         self.draw_bound = true;
+        Ok(())
     }
 
     fn unbind_drawing(&mut self) {
         assert!(self.draw_bound);
         unsafe { gl::BindFramebuffer(gl::DRAW_FRAMEBUFFER, 0) }
->>>>>>> 7f74d946
     }
 
     fn bind_for_reading(&self) -> Result<(), CompositorError> {
         unsafe {
-            gl!(BindFramebuffer(gl!(READ_FRAMEBUFFER), self.id))?;
-            gl!(ReadBuffer(gl!(COLOR_ATTACHMENT0)))?;
+            gl!(gl::BindFramebuffer(gl::READ_FRAMEBUFFER, self.id))?;
+            gl!(gl::ReadBuffer(gl::COLOR_ATTACHMENT0))?;
         }
 
         Ok(())
@@ -111,7 +94,7 @@
     unsafe fn read_to_ptr(&self, ptr: *mut u8) -> Result<(), CompositorError> {
         self.bind_for_reading()?;
         unsafe {
-            gl!(ReadPixels(
+            gl!(gl::ReadPixels(
                 0,
                 0,
                 self.width as i32,
@@ -129,8 +112,8 @@
 impl Drop for FramebufferObject {
     fn drop(&mut self) {
         unsafe {
-            gl!(DeleteFramebuffers(1, &self.id)).unwrap();
-            gl!(DeleteRenderbuffers(1, &self.renderbuffer_id)).unwrap();
+            gl!(gl::DeleteFramebuffers(1, &self.id)).unwrap();
+            gl!(gl::DeleteRenderbuffers(1, &self.renderbuffer_id)).unwrap();
         }
     }
 }
@@ -151,43 +134,24 @@
     pub fn new(width: usize, height: usize) -> Result<Self, CompositorError> {
         Ok(Self {
             framebuffers: [
-                FramebufferObject::new(width, height, gl!(R8), gl!(RED), gl!(UNSIGNED_BYTE))?,
-                FramebufferObject::new(
-                    width / 2,
-                    height / 2,
-                    gl!(R8),
-                    gl!(RED),
-                    gl!(UNSIGNED_BYTE),
-                )?,
-                FramebufferObject::new(
-                    width / 2,
-                    height / 2,
-                    gl!(R8),
-                    gl!(RED),
-                    gl!(UNSIGNED_BYTE),
-                )?,
+                FramebufferObject::new(width, height, gl::R8, gl::RED, gl::UNSIGNED_BYTE)?,
+                FramebufferObject::new(width / 2, height / 2, gl::R8, gl::RED, gl::UNSIGNED_BYTE)?,
+                FramebufferObject::new(width / 2, height / 2, gl::R8, gl::RED, gl::UNSIGNED_BYTE)?,
             ],
             width,
             height,
-<<<<<<< HEAD
+            bound_plane: None,
         })
     }
 
     /// Select a [Plane], into which images will be rendered
-    pub fn bind_for_drawing(&self, plane: Plane) -> Result<(), CompositorError> {
+    pub fn bind_for_drawing(
+        &mut self,
+        plane: Plane,
+    ) -> Result<DrawBoundYUVRenderTarget, CompositorError> {
         self.framebuffers[plane as usize].bind_for_drawing()?;
-        Ok(())
-=======
-            bound_plane: None,
-        }
-    }
-
-    /// Select a [Plane], into which images will be rendered
-    pub fn bind_for_drawing(&mut self, plane: Plane) -> DrawBoundYUVRenderTarget {
-        self.framebuffers[plane as usize].bind_for_drawing();
         self.bound_plane = Some(plane);
-        DrawBoundYUVRenderTarget { target: self }
->>>>>>> 7f74d946
+        Ok(DrawBoundYUVRenderTarget { target: self })
     }
 
     /// Copy the contents of the whole render target (all planes) into a `buffer`
