#![deny(unsafe_op_in_unsafe_fn)]
#![allow(clippy::extra_unused_lifetimes)] // we have to do this because of a bug in rustler ;(
//! This crate is a video compositor implementation using OpenGL, intended for use with an Elixir package.

extern crate khronos_egl as egl;

use rustler::ResourceArc;

pub mod errors;
pub mod framebuffers;
pub mod scene;
pub mod shaders;
pub mod textures;

macro_rules! gl {
<<<<<<< HEAD
    ($call:ident($($args:expr),*)) => {
        {
            // FIXME: we should probably add something like `ensure_current_thread_holds_context` here
            let result = glad_gles2::gl::$call($($args),*);
            #[allow(unused_unsafe)] // we have this, because maybe there are some gl calls that are safe and in that case we need our own unsafe block here
            let err = unsafe { glad_gles2::gl::GetError() };
            crate::errors::result_or_gl_error(result, err, crate::errors::ErrorLocation {
                file: file!().to_string(),
                line: line!(),
                call: format!("gl{}({})", stringify!($call), stringify!($($args),*))
            })
        }
    };

    ($name:ident) => {
        glad_gles2::gl::$name
    }
=======
    ($call:expr) => {{
        // FIXME: we should probably add something like `ensure_current_thread_holds_context` here
        let result = $call;
        crate::errors::result_or_gl_error(result, file!(), line!(), stringify!(call))
    }};
>>>>>>> 0865863d
}

pub(crate) use gl;

#[allow(non_snake_case)]
mod atoms {
    rustler::atoms! {
      ok,
      error,
      test_atom,
      unsupported_pixel_format,
      I420,

      egl_not_initialized,
      egl_bad_access,
      egl_bad_alloc,
      egl_bad_attribute,
      egl_bad_context,
      egl_bad_config,
      egl_bad_current_surface,
      egl_bad_display,
      egl_bad_surface,
      egl_bad_match,
      egl_bad_parameter,
      egl_bad_native_pixmap,
      egl_bad_native_window,
      egl_context_lost,
    }
}

#[derive(Debug, rustler::NifStruct)]
#[module = "Membrane.VideoCompositor.OpenGL.Native.Rust.RawVideo"]
struct RawVideo {
    width: usize,
    height: usize,
    pixel_format: rustler::Atom,
}

/// Contains structs used for holding the state of the compositor.
/// The structures in this module are mostly intended to be stored in the BEAM and passed to calls in this library.
pub mod state {
    use std::{ops::Deref, sync::Mutex};

    use crate::scene::Scene;

    /// Holds the state of the compositor -- EGL parameters necessary to make the OpenGL context current and the [Scene].
    pub struct State {
        inner: Mutex<InnerState>,
    }

    impl State {
        pub fn new(display: egl::Display, context: egl::Context, scene: Scene) -> Self {
            Self {
                inner: Mutex::new(InnerState::new(display, context, scene)),
            }
        }
    }

    impl Deref for State {
        type Target = Mutex<InnerState>;

        fn deref(&self) -> &Self::Target {
            &self.inner
        }
    }

    pub struct InnerState {
        display: usize,
        context: usize,
        scene: Scene,
    }

    impl InnerState {
        /// Bind the OpenGL context and produce a [BoundContext] instance.
        pub fn bind_context(&mut self) -> Result<BoundContext, egl::Error> {
            let display = unsafe { egl::Display::from_ptr(self.display as *mut std::ffi::c_void) };
            let context = unsafe { egl::Context::from_ptr(self.context as *mut std::ffi::c_void) };
            egl::API.make_current(display, None, None, Some(context))?;
            Ok(BoundContext {
                display,
                scene: &mut self.scene,
            })
        }

        /// Create the [State] from the EGL parameters and the [Scene]
        fn new(display: egl::Display, context: egl::Context, scene: Scene) -> Self {
            Self {
                display: display.as_ptr() as usize,
                context: context.as_ptr() as usize,
                scene,
            }
        }
    }

    /// A proof that the current thread has made an OpenGL context current.
    /// It releases the context automatically when dropped. It's necessary to create this struct (using [State::bind_context]) in order to access the [Scene].
    pub struct BoundContext<'a> {
        display: egl::Display,
        pub scene: &'a mut Scene,
    }

    impl<'a> Drop for BoundContext<'a> {
        fn drop(&mut self) {
            egl::API
                .make_current(self.display, None, None, None)
                .expect("Can't make context not current");
        }
    }
}
use state::{BoundContext, State};

use crate::scene::Point;

#[doc(hidden)]
fn load(env: rustler::Env, _: rustler::Term) -> bool {
    rustler::resource!(State, env);
    true
}

#[rustler::nif]
/// Initialize the compositor. This function is intended to only be called by Elixir.
fn init(
    first_video: RawVideo,
    second_video: RawVideo,
    out_video: RawVideo,
) -> Result<(rustler::Atom, ResourceArc<State>), rustler::Error> {
    use crate::scene::Scene;
    use crate::shaders::ShaderProgram;

    if first_video.pixel_format != atoms::I420()
        || second_video.pixel_format != atoms::I420()
        || out_video.pixel_format != atoms::I420()
    {
        return Err(rustler::Error::Term(Box::new(
            atoms::unsupported_pixel_format(),
        )));
    }

    let egl = &egl::API;

    let display = egl
        .get_display(egl::DEFAULT_DISPLAY)
        .ok_or(rustler::Error::Atom("cant_get_default_display"))?;

    egl.initialize(display).nif_err()?;

    #[rustfmt::skip]
    let attributes = [
        egl::SURFACE_TYPE,  egl::PBUFFER_BIT,
        egl::RED_SIZE,      8,
        egl::GREEN_SIZE,    8,
        egl::BLUE_SIZE,     8,
        egl::CONFORMANT,    egl::OPENGL_ES3_BIT,
        egl::NONE
    ];

    let config = egl
        .choose_first_config(display, &attributes)
        .nif_err()?
        .expect("Got no compatible config");

    #[rustfmt::skip]
    let attributes = [
        egl::CONTEXT_MAJOR_VERSION, 3,
        egl::CONTEXT_MINOR_VERSION, 0,
        egl::NONE,
    ];

    let context = egl
        .create_context(display, config, None, &attributes)
        .nif_err()?;

    egl.make_current(display, None, None, Some(context))
        .nif_err()?;

    glad_gles2::gl::load(|name| {
        egl.get_proc_address(name)
            .expect("Can't find a GLES procedure") as *const std::ffi::c_void
    });

<<<<<<< HEAD
    unsafe { gl!(ClearColor(0.0, 0.0, 0.0, 1.0))? }
=======
    unsafe { gl!(glad_gles2::gl::ClearColor(0.0, 0.0, 0.0, 1.0))? }
>>>>>>> 0865863d

    let vertex_shader_code = include_str!("shaders/vertex.glsl");
    let fragment_shader_code = include_str!("shaders/fragment.glsl");

    let shader_program = ShaderProgram::new(vertex_shader_code, fragment_shader_code)?;
    let mut scene = Scene::new(out_video.width, out_video.height, shader_program);
    scene.add_video(
        scene::VideoPlacementTemplate {
            top_right: Point(1.0, 1.0),
            top_left: Point(-1.0, 1.0),
            bot_left: Point(-1.0, 0.0),
            bot_right: Point(1.0, 0.0),
            z_value: 0.0,
        },
        first_video.width,
        second_video.height,
    );

    scene.add_video(
        scene::VideoPlacementTemplate {
            top_right: Point(1.0, 0.0),
            top_left: Point(-1.0, 0.0),
            bot_left: Point(-1.0, -1.0),
            bot_right: Point(1.0, -1.0),
            z_value: 0.0,
        },
        first_video.width,
        second_video.height,
    );

    egl.make_current(display, None, None, None).nif_err()?;
    Ok((
        atoms::ok(),
        ResourceArc::new(State::new(display, context, scene)),
    ))
}

#[rustler::nif]
/// Join two frames passed as [binaries](rustler::Binary). This function is intended to only be called by Elixir.
fn join_frames<'a>(
    env: rustler::Env<'a>,
    state: rustler::ResourceArc<State>,
    upper: rustler::Binary,
    lower: rustler::Binary,
) -> Result<(rustler::Atom, rustler::Term<'a>), rustler::Error> {
    let mut locked = state.lock().unwrap();
    let mut ctx = locked.bind_context().nif_err()?;
    // for some reason VS Code can't suggest stuff correctly until
    // I forward all of this into a different function. It's inlined and thusly free
    join_frames_fwd(env, &mut ctx, upper, lower)
}

#[inline(always)]
#[doc(hidden)]
fn join_frames_fwd<'a>(
    env: rustler::Env<'a>,
    ctx: &mut BoundContext,
    upper: rustler::Binary,
    lower: rustler::Binary,
) -> Result<(rustler::Atom, rustler::Term<'a>), rustler::Error> {
    ctx.scene.upload_texture(0, upper.as_slice());
    ctx.scene.upload_texture(1, lower.as_slice());

    let mut binary =
        rustler::OwnedBinary::new(ctx.scene.out_width() * ctx.scene.out_height() * 3 / 2).unwrap();
    ctx.scene.draw_into(binary.as_mut_slice())?;
    Ok((atoms::ok(), binary.release(env).to_term(env)))
}

trait ResultExt<T> {
    /// Convert `T` into a [Result] with a [rustler::Error].
    fn nif_err(self) -> Result<T, rustler::Error>;
}

impl<T> ResultExt<T> for Result<T, egl::Error> {
    fn nif_err(self) -> Result<T, rustler::Error> {
        use rustler::Error;
        self.map_err(|error| match error {
            egl::Error::NotInitialized => Error::Term(Box::new(atoms::egl_not_initialized())),
            egl::Error::BadAccess => Error::Term(Box::new(atoms::egl_bad_access())),
            egl::Error::BadAlloc => Error::Term(Box::new(atoms::egl_bad_alloc())),
            egl::Error::BadAttribute => Error::Term(Box::new(atoms::egl_bad_attribute())),
            egl::Error::BadContext => Error::Term(Box::new(atoms::egl_bad_context())),
            egl::Error::BadConfig => Error::Term(Box::new(atoms::egl_bad_config())),
            egl::Error::BadCurrentSurface => {
                Error::Term(Box::new(atoms::egl_bad_current_surface()))
            }
            egl::Error::BadDisplay => Error::Term(Box::new(atoms::egl_bad_display())),
            egl::Error::BadSurface => Error::Term(Box::new(atoms::egl_bad_surface())),
            egl::Error::BadMatch => Error::Term(Box::new(atoms::egl_bad_match())),
            egl::Error::BadParameter => Error::Term(Box::new(atoms::egl_bad_parameter())),
            egl::Error::BadNativePixmap => Error::Term(Box::new(atoms::egl_bad_native_pixmap())),
            egl::Error::BadNativeWindow => Error::Term(Box::new(atoms::egl_bad_native_window())),
            egl::Error::ContextLost => Error::Term(Box::new(atoms::egl_context_lost())),
        })
    }
}

rustler::init!(
    "Elixir.Membrane.VideoCompositor.OpenGL.Native.Rust",
    [init, join_frames],
    load = load
);<|MERGE_RESOLUTION|>--- conflicted
+++ resolved
@@ -13,31 +13,11 @@
 pub mod textures;
 
 macro_rules! gl {
-<<<<<<< HEAD
-    ($call:ident($($args:expr),*)) => {
-        {
-            // FIXME: we should probably add something like `ensure_current_thread_holds_context` here
-            let result = glad_gles2::gl::$call($($args),*);
-            #[allow(unused_unsafe)] // we have this, because maybe there are some gl calls that are safe and in that case we need our own unsafe block here
-            let err = unsafe { glad_gles2::gl::GetError() };
-            crate::errors::result_or_gl_error(result, err, crate::errors::ErrorLocation {
-                file: file!().to_string(),
-                line: line!(),
-                call: format!("gl{}({})", stringify!($call), stringify!($($args),*))
-            })
-        }
-    };
-
-    ($name:ident) => {
-        glad_gles2::gl::$name
-    }
-=======
     ($call:expr) => {{
         // FIXME: we should probably add something like `ensure_current_thread_holds_context` here
         let result = $call;
         crate::errors::result_or_gl_error(result, file!(), line!(), stringify!(call))
     }};
->>>>>>> 0865863d
 }
 
 pub(crate) use gl;
@@ -218,11 +198,7 @@
             .expect("Can't find a GLES procedure") as *const std::ffi::c_void
     });
 
-<<<<<<< HEAD
-    unsafe { gl!(ClearColor(0.0, 0.0, 0.0, 1.0))? }
-=======
     unsafe { gl!(glad_gles2::gl::ClearColor(0.0, 0.0, 0.0, 1.0))? }
->>>>>>> 0865863d
 
     let vertex_shader_code = include_str!("shaders/vertex.glsl");
     let fragment_shader_code = include_str!("shaders/fragment.glsl");
