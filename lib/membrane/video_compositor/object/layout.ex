--- conflicted
+++ resolved
@@ -81,12 +81,7 @@
     @type t :: %__MODULE__{
             :inputs => inputs(),
             :resolution => output_resolution(),
-<<<<<<< HEAD
-            :params => Layout.rust_representation()
-=======
-            # unsure about calling this `implementation`.
             :params => Layout.encoded_params()
->>>>>>> 9ea09be8
           }
 
     @enforce_keys [:inputs, :resolution, :params]
@@ -100,11 +95,7 @@
 
   Keep in mind the layout needs to be registered before it's used in a scene graph.
   """
-<<<<<<< HEAD
-  @opaque rust_representation :: {String.t(), {non_neg_integer(), non_neg_integer()}}
-=======
-  @opaque encoded_params :: {non_neg_integer(), non_neg_integer()}
->>>>>>> 9ea09be8
+  @opaque encoded_params :: {String.t(), {non_neg_integer(), non_neg_integer()}}
 
   @typedoc """
   This type is an initialized layout that needs to be transported through elixir to the compositor.
@@ -146,11 +137,7 @@
     %RustlerFriendly{
       inputs: encoded_inputs,
       resolution: encoded_resolution,
-<<<<<<< HEAD
-      params: rust_representation
-=======
       params: params
->>>>>>> 9ea09be8
     }
   end
 
