defmodule Membrane.VideoCompositor.CompositorElement do
  @moduledoc """
  The element responsible for composing frames.

  It is capable of operating in one of two modes:

   * offline compositing:
     The compositor will wait for all videos to have a recent enough frame available and then perform the compositing.

   * real-time compositing:
     In this mode, if the compositor will start a timer ticking every spf (seconds per frame). The timer is reset every time a frame is produced.
     If the compositor doesn't have all frames ready by the time the timer ticks, it will produce a frame anyway, using old frames as fallback in cases when a current frame is not available.
     If the frames arrive later, they will be dropped. The newest dropped frame will become the new fallback frame.

  """

  use Membrane.Filter
  alias Membrane.Buffer
  alias Membrane.RawVideo
  alias Membrane.VideoCompositor.Wgpu

  def_options caps: [
                spec: RawVideo.t(),
                description: "Struct with video width, height, framerate and pixel format."
              ],
              real_time: [
                spec: boolean(),
                description: """
                Set the compositor to real-time mode.
                """,
                default: false
              ]

  def_input_pad :input,
    demand_unit: :buffers,
    availability: :on_request,
    demand_mode: :auto,
    caps: {RawVideo, pixel_format: :I420},
    options: [
      position: [
        type: :tuple,
        spec: {integer(), integer()},
        description:
          "Initial position of the video on the screen, given in the pixels, relative to the upper left corner of the screen",
        default: {0, 0}
      ],
<<<<<<< HEAD
      z_value: [
        type: :float,
        spec: float(),
        description:
          "Specify which video should be on top of the others. Should be in (0, 1) range.
          Videos with higher z_value will be displayed on top.",
        default: 0.0
      ],
      scale: [
        type: :float,
        spec: float(),
        description: "Video scale factor.",
        default: 1.0
=======
      pts_offset: [
        spec: Membrane.Time.t(),
        description: "Input stream PTS offset in nanoseconds",
        default: 0
>>>>>>> 79c60cc9
      ]
    ]

  def_output_pad :output,
    demand_unit: :buffers,
    demand_mode: :auto,
    caps: {RawVideo, pixel_format: :I420}

  @impl true
  def handle_init(options) do
    {:ok, wgpu_state} = Wgpu.init(options.caps)

    state = %{
      videos_positions: %{},
<<<<<<< HEAD
      videos_z_values: %{},
      videos_scales: %{},
=======
      pts_offsets: %{},
>>>>>>> 79c60cc9
      caps: options.caps,
      real_time: options.real_time,
      wgpu_state: wgpu_state,
      pads_to_ids: %{},
      new_pad_id: 0
    }

    {:ok, state}
  end

  @impl true
  def handle_prepared_to_playing(_ctx, state) do
    spf = spf_from_framerate(state.caps.framerate)

    actions =
      if state.real_time do
        [start_timer: {:render_frame, spf}, caps: {:output, state.caps}]
      else
        [caps: {:output, state.caps}]
      end

    {{:ok, actions}, state}
  end

  @impl true
  def handle_tick(:render_frame, _ctx, state) do
    {:ok, {frame, pts}} = Wgpu.force_render(state.wgpu_state)

    actions = [buffer: {:output, %Buffer{payload: frame, pts: pts}}]

    {{:ok, actions}, state}
  end

  @impl true
  def handle_pad_added(pad, context, state) do
    position = context.options.position
<<<<<<< HEAD
    z_value = context.options.z_value
    scale = context.options.scale

    state = register_pad(state, pad, position, z_value, scale)
    {:ok, state}
  end

  defp register_pad(state, pad, position, z_value, scale) do
=======
    pts_offset = context.options.pts_offset

    state = register_pad(state, pad, position, pts_offset)
    {:ok, state}
  end

  defp register_pad(state, pad, position, pts_offset) do
>>>>>>> 79c60cc9
    new_id = state.new_pad_id

    %{
      state
      | videos_positions: Map.put(state.videos_positions, new_id, position),
<<<<<<< HEAD
        videos_z_values: Map.put(state.videos_z_values, new_id, z_value),
        videos_scales: Map.put(state.videos_scales, new_id, scale),
=======
        pts_offsets: Map.put(state.pts_offsets, new_id, pts_offset),
>>>>>>> 79c60cc9
        pads_to_ids: Map.put(state.pads_to_ids, pad, new_id),
        new_pad_id: new_id + 1
    }
  end

  @impl true
  def handle_caps(pad, caps, _context, state) do
    %{
      pads_to_ids: pads_to_ids,
      wgpu_state: wgpu_state,
      videos_positions: videos_positions,
      videos_z_values: videos_z_values,
      videos_scales: videos_scales,
    } = state

    id = Map.get(pads_to_ids, pad)

    position = Map.get(videos_positions, id)
    z_value = Map.get(videos_z_values, id)
    scale = Map.get(videos_scales, id)
    :ok = Wgpu.put_video(wgpu_state, id, caps, position, z_value, scale)

    {:ok, state}
  end

  @impl true
  def handle_process(
        pad,
        buffer,
        _context,
        state
      ) do
    %{
      pads_to_ids: pads_to_ids,
      wgpu_state: wgpu_state,
      pts_offsets: pts_offsets
    } = state

    id = Map.get(pads_to_ids, pad)

    %Membrane.Buffer{payload: frame, pts: pts} = buffer
    pts = pts + Map.get(pts_offsets, id)

    case Wgpu.upload_frame(wgpu_state, id, {frame, pts}) do
      {:ok, {frame, pts}} ->
        {
          {
            :ok,
            [
              buffer: {
                :output,
                %Membrane.Buffer{payload: frame, pts: pts}
              }
            ] ++ restart_timer_action_if_necessary(state)
          },
          state
        }

      :ok ->
        {:ok, state}
    end
  end

  defp spf_from_framerate({frames, seconds}) do
    Ratio.new(frames, seconds)
  end

  defp restart_timer_action_if_necessary(state) do
    spf = spf_from_framerate(state.caps.framerate)

    if state.real_time do
      [stop_timer: :render_frame, start_timer: {:render_frame, spf}]
    else
      []
    end
  end

  @impl true
  def handle_end_of_stream(
        pad,
        context,
        state
      ) do
    %{pads_to_ids: pads_to_ids, wgpu_state: wgpu_state} = state
    id = Map.get(pads_to_ids, pad)

    :ok = Wgpu.send_end_of_stream(wgpu_state, id)

    actions =
      if all_input_pads_received_end_of_stream?(context.pads) do
        stop = if state.real_time, do: [stop_timer: :render_frame], else: []
        [end_of_stream: :output] ++ stop
      else
        []
      end

    {{:ok, actions}, state}
  end

  defp all_input_pads_received_end_of_stream?(pads) do
    Map.to_list(pads)
    |> Enum.all?(fn {ref, pad} -> ref == :output or pad.end_of_stream? end)
  end
end<|MERGE_RESOLUTION|>--- conflicted
+++ resolved
@@ -44,7 +44,6 @@
           "Initial position of the video on the screen, given in the pixels, relative to the upper left corner of the screen",
         default: {0, 0}
       ],
-<<<<<<< HEAD
       z_value: [
         type: :float,
         spec: float(),
@@ -58,12 +57,11 @@
         spec: float(),
         description: "Video scale factor.",
         default: 1.0
-=======
+      ],
       pts_offset: [
         spec: Membrane.Time.t(),
         description: "Input stream PTS offset in nanoseconds",
         default: 0
->>>>>>> 79c60cc9
       ]
     ]
 
@@ -78,12 +76,9 @@
 
     state = %{
       videos_positions: %{},
-<<<<<<< HEAD
       videos_z_values: %{},
       videos_scales: %{},
-=======
       pts_offsets: %{},
->>>>>>> 79c60cc9
       caps: options.caps,
       real_time: options.real_time,
       wgpu_state: wgpu_state,
@@ -120,35 +115,23 @@
   @impl true
   def handle_pad_added(pad, context, state) do
     position = context.options.position
-<<<<<<< HEAD
     z_value = context.options.z_value
     scale = context.options.scale
-
-    state = register_pad(state, pad, position, z_value, scale)
+    pts_offset = context.options.pts_offset
+
+    state = register_pad(state, pad, position, z_value, scale, pts_offset)
     {:ok, state}
   end
 
-  defp register_pad(state, pad, position, z_value, scale) do
-=======
-    pts_offset = context.options.pts_offset
-
-    state = register_pad(state, pad, position, pts_offset)
-    {:ok, state}
-  end
-
-  defp register_pad(state, pad, position, pts_offset) do
->>>>>>> 79c60cc9
+  defp register_pad(state, pad, position, z_value, scale, pts_offset) do
     new_id = state.new_pad_id
 
     %{
       state
       | videos_positions: Map.put(state.videos_positions, new_id, position),
-<<<<<<< HEAD
         videos_z_values: Map.put(state.videos_z_values, new_id, z_value),
         videos_scales: Map.put(state.videos_scales, new_id, scale),
-=======
         pts_offsets: Map.put(state.pts_offsets, new_id, pts_offset),
->>>>>>> 79c60cc9
         pads_to_ids: Map.put(state.pads_to_ids, pad, new_id),
         new_pad_id: new_id + 1
     }
