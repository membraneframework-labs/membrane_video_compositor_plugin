--- conflicted
+++ resolved
@@ -422,13 +422,8 @@
 
   @impl true
   def handle_setup(ctx, opt) do
-<<<<<<< HEAD
     {:ok, lc_address, server_pid} =
-      ServerRunner.ensure_server_started(opt)
-=======
-    {:ok, lc_port, server_pid} =
       ServerRunner.ensure_server_started(opt, ctx.utility_supervisor)
->>>>>>> bd1e9e17
 
     if opt.server_setup != :already_started do
       Membrane.ResourceGuard.register(
