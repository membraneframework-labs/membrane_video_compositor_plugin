defmodule Membrane.VideoCompositor do
  @moduledoc """
  The element responsible for placing the first received frame
  above the other and sending forward buffer with
  merged frame binary in the payload.
  """

  use Membrane.Filter
  alias Membrane.Buffer
  alias Membrane.RawVideo

  def_options implementation: [
                type: :atom,
                spec: :ffmpeg | :opengl | :nx,
                description: "Implementation of video composer."
              ],
              caps: [
                type: RawVideo,
                description: "Struct with video width, height, framerate and pixel format."
              ]

  def_input_pad(:first_input,
    demand_unit: :buffers,
    demand_mode: :auto,
    caps: {RawVideo, pixel_format: :I420}
  )

  def_input_pad(:second_input,
    demand_unit: :buffers,
    demand_mode: :auto,
    caps: {RawVideo, pixel_format: :I420}
  )

  def_output_pad(:output,
    demand_unit: :buffers,
    demand_mode: :auto,
    caps: {RawVideo, pixel_format: :I420}
  )

  @impl true
  def handle_init(options) do
    compositor_module = determine_compositor_module(options.implementation)

    {:ok, internal_state} = compositor_module.init(options.caps)

    state = %{
      pads: %{first_input: :queue.new(), second_input: :queue.new()},
      streams_state: %{first_input: :playing, second_input: :playing},
      caps: options.caps,
      compositor_module: compositor_module,
      internal_state: internal_state
    }

    {:ok, state}
  end

  @impl true
  def handle_process(pad, buffer, _context, %{pads: pads} = state) do
    updated_queue = Map.get(pads, pad)
    updated_queue = :queue.in(buffer, updated_queue)
    pads = Map.replace!(pads, pad, updated_queue)
    state = %{state | pads: pads}

    case {:queue.out(state.pads.first_input), :queue.out(state.pads.second_input)} do
      {{{:value, first_frame_buffer}, rest_of_first_queue},
       {{:value, second_frame_buffer}, rest_of_second_queue}} ->
        frames_binaries = %{
          first: first_frame_buffer.payload,
          second: second_frame_buffer.payload
        }

<<<<<<< HEAD
        {:ok, merged_frame_binary, internal_state} =
=======
        {{:ok, merged_frame_binary}, internal_state} =
>>>>>>> ab5d6241
          state.compositor_module.merge_frames(frames_binaries, state.internal_state)

        merged_image_buffer = %Buffer{first_frame_buffer | payload: merged_frame_binary}
        pads = %{first_input: rest_of_first_queue, second_input: rest_of_second_queue}
        state = %{state | pads: pads, internal_state: internal_state}
        {{:ok, buffer: {:output, merged_image_buffer}}, state}

      _one_of_queues_is_empty ->
        {:ok, state}
    end
  end

  @impl true
  def handle_caps(:first_input, %RawVideo{} = caps, _context, state) do
    caps = %{caps | height: caps.height * 2}
    {{:ok, caps: {:output, caps}}, state}
  end

  @impl true
  def handle_caps(:second_input, %RawVideo{} = _caps, _context, state) do
    {:ok, state}
  end

  @impl true
  def handle_end_of_stream(pad, _context, %{streams_state: streams_state} = state) do
    streams_state = Map.put(streams_state, pad, :end_of_the_stream)
    state = %{state | streams_state: streams_state}

    case {streams_state.first_input, streams_state.second_input} do
      {:end_of_the_stream, :end_of_the_stream} ->
        {{:ok, end_of_stream: :output, notify: {:end_of_stream, pad}}, state}

      _one_streams_has_not_ended ->
        {:ok, state}
    end
  end

  @spec determine_compositor_module(atom()) :: module()
  defp determine_compositor_module(implementation) do
    case implementation do
      :ffmpeg ->
        Membrane.VideoCompositor.FFMPEG

      :opengl ->
        Membrane.VideoCompositor.OpenGL

      :nx ->
        Membrane.VideoCompositor.Nx

      :ffmpeg_research ->
        Membrane.VideoCompositor.FFMPEG.Research

      _other ->
        raise "#{implementation} is not available implementation."
    end
  end
end<|MERGE_RESOLUTION|>--- conflicted
+++ resolved
@@ -69,11 +69,7 @@
           second: second_frame_buffer.payload
         }
 
-<<<<<<< HEAD
-        {:ok, merged_frame_binary, internal_state} =
-=======
         {{:ok, merged_frame_binary}, internal_state} =
->>>>>>> ab5d6241
           state.compositor_module.merge_frames(frames_binaries, state.internal_state)
 
         merged_image_buffer = %Buffer{first_frame_buffer | payload: merged_frame_binary}
